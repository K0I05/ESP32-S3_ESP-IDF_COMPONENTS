/*
 * The MIT License (MIT)
 *
 * Copyright (c) 2024 Eric Gionet (gionet.c.eric@gmail.com)
 *
 * Permission is hereby granted, free of charge, to any person obtaining a copy
 * of this software and associated documentation files (the "Software"), to deal
 * in the Software without restriction, including without limitation the rights
 * to use, copy, modify, merge, publish, distribute, sublicense, and/or sell
 * copies of the Software, and to permit persons to whom the Software is
 * furnished to do so, subject to the following conditions:
 * The above copyright notice and this permission notice shall be included in all
 * copies or substantial portions of the Software.
 *
 * THE SOFTWARE IS PROVIDED "AS IS", WITHOUT WARRANTY OF ANY KIND, EXPRESS OR
 * IMPLIED, INCLUDING BUT NOT LIMITED TO THE WARRANTIES OF MERCHANTABILITY,
 * FITNESS FOR A PARTICULAR PURPOSE AND NONINFRINGEMENT. IN NO EVENT SHALL THE
 * AUTHORS OR COPYRIGHT HOLDERS BE LIABLE FOR ANY CLAIM, DAMAGES OR OTHER
 * LIABILITY, WHETHER IN AN ACTION OF CONTRACT, TORT OR OTHERWISE, ARISING FROM,
 * OUT OF OR IN CONNECTION WITH THE SOFTWARE OR THE USE OR OTHER DEALINGS IN THE
 * SOFTWARE.
 */

/**
 * @file sht4x.c
 *
 * ESP-IDF driver for SHT4x air temperature and relative humidity sensor
 * 
 * https://github.com/Sensirion/embedded-sht/releases
 *
 * Ported from esp-open-rtos
 *
 * Copyright (c) 2024 Eric Gionet (gionet.c.eric@gmail.com)
 *
 * MIT Licensed as described in the file LICENSE
 */
#include "include/sht4x.h"
#include <string.h>
#include <stdio.h>
#include <math.h>
#include <esp_log.h>
#include <esp_check.h>
#include <freertos/FreeRTOS.h>
#include <freertos/task.h>

/*
 * SHT4X definitions
*/

#define SHT4X_CRC8_MASK             UINT8_C(0x80)   /*!< sht4x I2C CRC8 mask */
#define SHT4X_CRC8_INIT             UINT8_C(0xff)   /*!< sht4x I2C CRC8 initialization */
#define SHT4X_CRC8_POLYNOM          UINT8_C(0x31)   //!< sht4x I2C CRC8 polynomial

#define SHT4X_CMD_RESET             UINT8_C(0x94)   //!< sht4x I2C soft-reset command 
#define SHT4X_CMD_SERIAL            UINT8_C(0x89)   //!< sht4x I2C serial number request command
#define SHT4X_CMD_MEAS_HIGH         UINT8_C(0xFD)   //!< sht4x I2C high resolution measurement command
#define SHT4X_CMD_MEAS_MED          UINT8_C(0xF6)   //!< sht4x I2C medium resolution measurement command
#define SHT4X_CMD_MEAS_LOW          UINT8_C(0xE0)   //!< sht4x I2C low resolution measurement command
#define SHT4X_CMD_MEAS_H_HIGH_LONG  UINT8_C(0x39)   //!< sht4x I2C high resolution measurement command with heater enabled long pulse
#define SHT4X_CMD_MEAS_H_HIGH_SHORT UINT8_C(0x32)   //!< sht4x I2C high resolution measurement command with heater enabled short pulse
#define SHT4X_CMD_MEAS_H_MED_LONG   UINT8_C(0x2F)   //!< sht4x I2C medium resolution measurement command with heater enabled long pulse
#define SHT4X_CMD_MEAS_H_MED_SHORT  UINT8_C(0x24)   //!< sht4x I2C medium resolution measurement command with heater enabled short pulse
#define SHT4X_CMD_MEAS_H_LOW_LONG   UINT8_C(0x1E)   //!< sht4x I2C low resolution measurement command with heater enabled long pulse
#define SHT4X_CMD_MEAS_H_LOW_SHORT  UINT8_C(0x15)   //!< sht4x I2C low resolution measurement command with heater enabled short pulse

#define SHT4X_TEMPERATURE_MAX       (float)(125.0)  //!< sht4x maximum temperature range
#define SHT4X_TEMPERATURE_MIN       (float)(-40.0)  //!< sht4x minimum temperature range
#define SHT4X_HUMIDITY_MAX          (float)(100.0)  //!< sht4x maximum humidity range
#define SHT4X_HUMIDITY_MIN          (float)(0.0)    //!< sht4x minimum humidity range

#define SHT4X_POWERUP_DELAY_MS      UINT16_C(5)     /*!< sht4x delay on power-up before attempting I2C transactions */
#define SHT4X_APPSTART_DELAY_MS     UINT16_C(10)    /*!< sht4x delay after initialization before application start-up */
#define SHT4X_RESET_DELAY_MS        UINT16_C(25)    /*!< sht4x delay before attempting I2C transactions after a reset is issued */
#define SHT4X_CMD_DELAY_MS          UINT16_C(5)     /*!< sht4x delay before attempting I2C transactions after a command is issued */
#define SHT4X_RETRY_DELAY_MS        UINT16_C(2)     /*!< sht4x delay between an I2C receive transaction retry */
#define SHT4X_TX_RX_DELAY_MS        UINT16_C(10)    /*!< sht4x delay after attempting an I2C transmit transaction and attempting an I2C receive transaction */

#define I2C_XFR_TIMEOUT_MS      (500)          //!< I2C transaction timeout in milliseconds

/*
 * macro definitions
*/
#define ESP_ARG_CHECK(VAL) do { if (!(VAL)) return ESP_ERR_INVALID_ARG; } while (0)

/**
 * @brief SHT4X device descriptor structure definition.
 */
typedef struct sht4x_device_s {
    sht4x_config_t           config;          /*!< sht4x device configuration */
    i2c_master_dev_handle_t  i2c_handle;      /*!< sht4x i2c device handle */
    uint32_t                 serial_number;   /*!< sht4x device serial number */
} sht4x_device_t;

/*
* static constant declarations
*/
static const char *TAG = "sht4x";

/*
* functions and subroutines
*/



/**
 * @brief SHT4X I2C HAL read transaction.
 * 
 * @param device SHT4X device descriptor.
 * @param buffer Buffer to store results from read transaction.
 * @param size Length of buffer to store results from read transaction.
 * @return esp_err_t ESP_OK on success.
 */
static inline esp_err_t sht4x_i2c_read(sht4x_device_t *const device, uint8_t *buffer, const uint8_t size) {
    /* validate arguments */
    ESP_ARG_CHECK( device );

    /* attempt i2c read transaction */
    ESP_RETURN_ON_ERROR( i2c_master_receive(device->i2c_handle, buffer, size, I2C_XFR_TIMEOUT_MS), TAG, "i2c_master_receive, i2c read failed" );

    return ESP_OK;
}

/**
 * @brief SHT4X I2C HAL write transaction.
 * 
 * @param device SHT4X device descriptor.
 * @param buffer Buffer to write for write transaction.
 * @param size Length of buffer to write for write transaction.
 * @return esp_err_t ESP_OK on success.
 */
static inline esp_err_t sht4x_i2c_write(sht4x_device_t *const device, const uint8_t *buffer, const uint8_t size) {
    /* validate arguments */
    ESP_ARG_CHECK( device );

    /* attempt i2c write transaction */
    ESP_RETURN_ON_ERROR( i2c_master_transmit(device->i2c_handle, buffer, size, I2C_XFR_TIMEOUT_MS), TAG, "i2c_master_transmit, i2c write failed" );
                        
    return ESP_OK;
}

/**
 * @brief SHT4X I2C HAL write command to register address transaction.
 * 
 * @param device SHT4X device descriptor.
 * @param reg_addr SHT4X command register address to write to.
 * @return esp_err_t ESP_OK on success.
 */
static inline esp_err_t sht4x_i2c_write_command(sht4x_device_t *const device, const uint8_t reg_addr) {
    const bit8_uint8_buffer_t tx = { reg_addr };

    /* validate arguments */
    ESP_ARG_CHECK( device );

    /* attempt i2c write transaction */
    ESP_RETURN_ON_ERROR( i2c_master_transmit(device->i2c_handle, tx, BIT8_UINT8_BUFFER_SIZE, I2C_XFR_TIMEOUT_MS), TAG, "i2c_master_transmit, i2c write failed" );
                        
    return ESP_OK;
}

/**
 * @brief Calculates SHT4X CRC8 value.  See datasheet for details.
 *
 * @param[in] data[] Data buffer to perform CRC8 calculation against.
 * @param[in] len Length of data buffer.
 * @return uint8_t Calculated CRC8 value.
 */
static inline uint8_t sht4x_calculate_crc8(const uint8_t data[], const uint8_t len) {
    uint8_t crc = SHT4X_CRC8_INIT; /* crc initial value */
    for (uint8_t byte = 0; byte < len; byte++) {
        crc ^= data[byte];
        for (uint8_t i = 0; i < 8; i++) {
            crc = crc & SHT4X_CRC8_MASK ? (uint8_t)(crc << 1) ^ SHT4X_CRC8_POLYNOM : (uint8_t)(crc << 1);
        }
    }
    return crc;
}

/**
 * @brief Gets SHT4X measurement duration in milliseconds from device handle.  See datasheet for details.
 *
 * @param[in] device SHT4X device descriptor.
 * @return size_t Measurement duration in milliseconds.
 */
static inline size_t sht4x_get_duration(sht4x_device_t *const device) {
    /* validate arguments */
    if (!device) return 2;
    switch (device->config.heater_mode) {
        case SHT4X_HEATER_HIGH_LONG:
        case SHT4X_HEATER_MEDIUM_LONG:
        case SHT4X_HEATER_LOW_LONG:
            return 1100;
        case SHT4X_HEATER_HIGH_SHORT:
        case SHT4X_HEATER_MEDIUM_SHORT:
        case SHT4X_HEATER_LOW_SHORT:
            return 110;
        default:
            switch (device->config.repeat_mode) {
                case SHT4X_REPEAT_HIGH:
                    return 10;
                case SHT4X_REPEAT_MEDIUM:
                    return 5; 
                default:
                    return 2;
            }
    }
}

/**
 * @brief Gets SHT4X measurement tick duration from device handle.
 *
 * @param[in] device SHT4X device descriptor.
 * @return size_t Measurement duration in ticks.
 */
static inline size_t sht4x_get_tick_duration(sht4x_device_t *const device) {
    /* validate arguments */
    if (!device) return 1;
    size_t res = pdMS_TO_TICKS(sht4x_get_duration(device));
    return res == 0 ? 1 : res;
}

/**
 * @brief Gets SHT4X measurement command from device handle parameters.  See datasheet for details.
 *
 * @param[in] device SHT4X device descriptor.
 * @return uint8_t SHT4X command value.
 */
static inline uint8_t sht4x_get_command(sht4x_device_t *const device) {
    /* validate arguments */
    if (!device) return SHT4X_CMD_MEAS_LOW;
    switch (device->config.heater_mode) {
        case SHT4X_HEATER_HIGH_LONG:
            return SHT4X_CMD_MEAS_H_HIGH_LONG;
        case SHT4X_HEATER_HIGH_SHORT:
            return SHT4X_CMD_MEAS_H_HIGH_SHORT;
        case SHT4X_HEATER_MEDIUM_LONG:
            return SHT4X_CMD_MEAS_H_MED_LONG;
        case SHT4X_HEATER_MEDIUM_SHORT:
            return SHT4X_CMD_MEAS_H_MED_SHORT;
        case SHT4X_HEATER_LOW_LONG:
            return SHT4X_CMD_MEAS_H_LOW_LONG;
        case SHT4X_HEATER_LOW_SHORT:
            return SHT4X_CMD_MEAS_H_LOW_SHORT;
        default:
            switch (device->config.repeat_mode) {
                case SHT4X_REPEAT_HIGH:
                    return SHT4X_CMD_MEAS_HIGH;
                case SHT4X_REPEAT_MEDIUM:
                    return SHT4X_CMD_MEAS_MED;
                default:
                    return SHT4X_CMD_MEAS_LOW;
            }
    }
}

/**
 * @brief Calculates dew-point temperature from air temperature and relative humidity.
 *
 * @param[in] temperature air temperature in degrees Celsius.
 * @param[in] humidity relative humidity in percent.
 * @param[out] dewpoint calculated dew-point temperature in degrees Celsius.
 * @return esp_err_t ESP_OK on success.
 */
static inline esp_err_t sht4x_calculate_dewpoint(const float temperature, const float humidity, float *const dewpoint) {
    /* validate arguments */
    ESP_ARG_CHECK(dewpoint);

    // validate range of temperature parameter
    if(temperature > SHT4X_TEMPERATURE_MAX || temperature < SHT4X_TEMPERATURE_MIN) {
        ESP_RETURN_ON_FALSE( false, ESP_ERR_INVALID_ARG, TAG, "temperature is out of range, calculate dew-point failed");
    }

    // validate range of humidity parameter
    if(humidity > SHT4X_HUMIDITY_MAX || humidity < SHT4X_HUMIDITY_MIN) {
        ESP_RETURN_ON_FALSE( false, ESP_ERR_INVALID_ARG, TAG, "humidity is out of range, calculate dew-point failed");
    }
    
    // calculate dew-point temperature
    float H = (log10f(humidity)-2)/0.4343f + (17.62f*temperature)/(243.12f+temperature);
    *dewpoint = 243.12f*H/(17.62f-H);
    
    return ESP_OK;
}

/**
 * @brief Reads serial number from SHT4X.
 *
 * @param[in] device SHT4X device descriptor.
 * @param[out] serial_number SHT4X serial number. 
 * @return esp_err_t ESP_OK on success.
 */
static inline esp_err_t sht4x_i2c_get_serial_number(sht4x_device_t *const device, uint32_t *const serial_number) {
    const bit8_uint8_buffer_t tx = { SHT4X_CMD_SERIAL };
    bit48_uint8_buffer_t      rx = { 0 };

    /* validate arguments */
    ESP_ARG_CHECK( device );

    /* attempt i2c write transaction */
    ESP_RETURN_ON_ERROR( sht4x_i2c_write(device, tx, BIT8_UINT8_BUFFER_SIZE), TAG, "unable to write to i2c device handle, get serial number failed");
	
    /* delay before attempting i2c read transaction */
    vTaskDelay(pdMS_TO_TICKS(SHT4X_TX_RX_DELAY_MS));

    /* attempt i2c read transaction */
<<<<<<< HEAD
    ESP_RETURN_ON_ERROR( sht4x_i2c_read(dev, rx, BIT48_UINT8_BUFFER_SIZE), TAG, "unable to read to i2c device handle, get serial number failed");

    /**
    * The serial number is returned as two 16-bit words, each with its own CRC.
    * [MSB1, LSB1, CRC1, MSB2, LSB2, CRC2]
    */
    if (rx[2] != sht4x_calculate_crc8(rx, 2) || rx[5] != sht4x_calculate_crc8(rx + 3, 2)) {
        return ESP_ERR_INVALID_CRC;
    }
=======
    ESP_RETURN_ON_ERROR( sht4x_i2c_read(device, rx, BIT48_UINT8_BUFFER_SIZE), TAG, "unable to read to i2c device handle, get serial number failed");
>>>>>>> 0fd1418d
	
    /* set serial number */
    *serial_number = ((uint32_t)rx[0] << 24) | ((uint32_t)rx[1] << 16) | ((uint32_t)rx[3] << 8) | rx[4];

    return ESP_OK;
}

static inline esp_err_t sht4x_i2c_set_reset(sht4x_device_t *const device) {
    /* validate arguments */
    ESP_ARG_CHECK( device );

    /* attempt to reset device */
    ESP_RETURN_ON_ERROR( sht4x_i2c_write_command(device, SHT4X_CMD_RESET), TAG, "unable to write to device handle, device reset failed");

    /* delay before next command - soft-reset */
    vTaskDelay(pdMS_TO_TICKS(SHT4X_RESET_DELAY_MS));

    return ESP_OK;
}

esp_err_t sht4x_init(i2c_master_bus_handle_t master_handle, const sht4x_config_t *sht4x_config, sht4x_handle_t *sht4x_handle) {
    /* validate arguments */
    ESP_ARG_CHECK( master_handle && (sht4x_config || sht4x_handle) );

    /* power-up delay */
    vTaskDelay(pdMS_TO_TICKS(SHT4X_POWERUP_DELAY_MS));

    /* validate device exists on the master bus */
    esp_err_t ret = i2c_master_probe(master_handle, sht4x_config->i2c_address, I2C_XFR_TIMEOUT_MS);
    ESP_GOTO_ON_ERROR(ret, err, TAG, "device does not exist at address 0x%02x, device handle initialization failed", sht4x_config->i2c_address);

    /* validate memory availability for handle */
    sht4x_device_t* device = (sht4x_device_t*)calloc(1, sizeof(sht4x_device_t));
    ESP_GOTO_ON_FALSE(device, ESP_ERR_NO_MEM, err, TAG, "no memory for device, device handle initialization failed");

    /* copy configuration */
    device->config = *sht4x_config;

    /* set device configuration */
    const i2c_device_config_t i2c_dev_conf = {
        .dev_addr_length    = I2C_ADDR_BIT_LEN_7,
        .device_address     = device->config.i2c_address,
        .scl_speed_hz       = device->config.i2c_clock_speed
    };

    /* validate device handle */
    if (device->i2c_handle == NULL) {
        ESP_GOTO_ON_ERROR(i2c_master_bus_add_device(master_handle, &i2c_dev_conf, &device->i2c_handle), err_handle, TAG, "unable to add device to master bus, device handle initialization failed");
    }

    /* delay before next i2c transaction */
    vTaskDelay(pdMS_TO_TICKS(SHT4X_CMD_DELAY_MS));

    /* attempt to reset the device */
    ESP_GOTO_ON_ERROR(sht4x_i2c_set_reset(device), err_handle, TAG, "unable to soft-reset device, device handle initialization failed");

    /* sht4x attempt to read device serial number */
    ESP_GOTO_ON_ERROR(sht4x_i2c_get_serial_number(device, &device->serial_number), err_handle, TAG, "unable to read serial number, device reset failed");

    /* set device handle */
    *sht4x_handle = (sht4x_handle_t)device;

    /* application start delay */
    vTaskDelay(pdMS_TO_TICKS(SHT4X_APPSTART_DELAY_MS));

    return ESP_OK;

    err_handle:
        if (device && device->i2c_handle) {
            i2c_master_bus_rm_device(device->i2c_handle);
        }
        free(device);
    err:
        return ret;
}

esp_err_t sht4x_get_measurement(sht4x_handle_t handle, float *const temperature, float *const humidity) {
    const uint8_t rx_retry_max  = 5;
    uint8_t rx_retry_count      = 0;
    size_t delay_ticks 			= 0;
    esp_err_t ret               = ESP_OK;
    bit8_uint8_buffer_t tx      = { 0 };
    bit48_uint8_buffer_t rx     = { 0 };
    sht4x_device_t* device      = (sht4x_device_t*)handle;

    /* validate arguments */
    ESP_ARG_CHECK( device && (temperature || humidity) );
    
    /* get command and measurement duration from handle settings */
    tx[0]       = sht4x_get_command(device);
    delay_ticks = sht4x_get_tick_duration(device);

    /* attempt i2c write transaction */
    ESP_RETURN_ON_ERROR( sht4x_i2c_write(device, tx, BIT8_UINT8_BUFFER_SIZE), TAG, "unable to write to i2c device handle, get measurement failed");
	
	/* delay task - allow time for the sensor to process measurement request */
    if(delay_ticks) vTaskDelay(delay_ticks);

    /* retry needed - unexpected nack indicates that the sensor is still busy */
    do {
        /* attempt i2c read transaction */
        ret = sht4x_i2c_read(device, rx, BIT48_UINT8_BUFFER_SIZE);

        /* delay before next retry attempt */
        vTaskDelay(pdMS_TO_TICKS(SHT4X_RETRY_DELAY_MS));
    } while (++rx_retry_count <= rx_retry_max && ret != ESP_OK );

    /* attempt i2c read transaction */
    ESP_RETURN_ON_ERROR( ret, TAG, "unable to read to i2c device handle, get measurement failed" );
	
    /* validate crc values */
    if (rx[2] != sht4x_calculate_crc8(rx, 2) || rx[5] != sht4x_calculate_crc8(rx + 3, 2)) {
        return ESP_ERR_INVALID_CRC;
    }

	// convert sht4x results to engineering units of measure (C and %)
    *temperature = (float)((uint16_t)rx[0] << 8 | rx[1]) * 175.0f / 65535.0f - 45.0f;
    *humidity    = (float)((uint16_t)rx[3] << 8 | rx[4]) * 125.0f / 65535.0f - 6.0f;

    /* delay before next i2c transaction */
    vTaskDelay(pdMS_TO_TICKS(SHT4X_CMD_DELAY_MS));

    return ESP_OK;
}

esp_err_t sht4x_get_measurements(sht4x_handle_t handle, float *const temperature, float *const humidity, float *const dewpoint) {
    /* validate arguments */
    ESP_ARG_CHECK( handle && (temperature || humidity || dewpoint) );

    ESP_RETURN_ON_ERROR( sht4x_get_measurement(handle, temperature, humidity), TAG, "unable to read measurement, read measurements failed" );

    ESP_RETURN_ON_ERROR( sht4x_calculate_dewpoint(*temperature, *humidity, dewpoint), TAG, "unable to calculate dew-point, read measurements failed" );

    return ESP_OK;
}

esp_err_t sht4x_get_repeat_mode(sht4x_handle_t handle, sht4x_repeat_modes_t *const mode) {
    sht4x_device_t* device = (sht4x_device_t*)handle;

    /* validate arguments */
    ESP_ARG_CHECK( device );

    /* set output parameter */
    *mode = device->config.repeat_mode;

    return ESP_OK;
}

esp_err_t sht4x_set_repeat_mode(sht4x_handle_t handle, const sht4x_repeat_modes_t mode) {
    sht4x_device_t* device = (sht4x_device_t*)handle;

    /* validate arguments */
    ESP_ARG_CHECK( device );

    /* set handle setting */
    device->config.repeat_mode = mode;

    return ESP_OK;
}

esp_err_t sht4x_get_heater_mode(sht4x_handle_t handle, sht4x_heater_modes_t *const mode) {
    sht4x_device_t* device = (sht4x_device_t*)handle;

    /* validate arguments */
    ESP_ARG_CHECK( device );

    /* set output parameter */
    *mode = device->config.heater_mode;

    return ESP_OK;
}

esp_err_t sht4x_set_heater_mode(sht4x_handle_t handle, const sht4x_heater_modes_t mode) {
    sht4x_device_t* device = (sht4x_device_t*)handle;

    /* validate arguments */
    ESP_ARG_CHECK( device );

    /* set handle setting */
    device->config.heater_mode = mode;

    return ESP_OK;
}

esp_err_t sht4x_reset(sht4x_handle_t handle) {
    sht4x_device_t* device = (sht4x_device_t*)handle;

    /* validate arguments */
    ESP_ARG_CHECK( device );

    /* attempt to reset device */
    ESP_RETURN_ON_ERROR( sht4x_i2c_set_reset(device), TAG, "unable to write to device handle, device reset failed");

    /* sht4x attempt to read device serial number */
    ESP_RETURN_ON_ERROR(sht4x_i2c_get_serial_number(device, &device->serial_number), TAG, "unable to read serial number, device reset failed");

    return ESP_OK;
}

esp_err_t sht4x_remove(sht4x_handle_t handle) {
    sht4x_device_t* device = (sht4x_device_t*)handle;

    /* validate arguments */
    ESP_ARG_CHECK( device );

    return i2c_master_bus_rm_device(device->i2c_handle);
}

esp_err_t sht4x_delete(sht4x_handle_t handle) {
    /* validate arguments */
    ESP_ARG_CHECK( handle );

    /* remove device from master bus */
    ESP_RETURN_ON_ERROR( sht4x_remove(handle), TAG, "unable to remove device from i2c master bus, delete handle failed" );

    /* validate handle instance and free handles */
    if(handle) {
        free(handle);
    }

    return ESP_OK;
}

const char* sht4x_get_fw_version(void) {
    return (const char*)SHT4X_FW_VERSION_STR;
}

int32_t sht4x_get_fw_version_number(void) {
    return (int32_t)SHT4X_FW_VERSION_INT32;
}<|MERGE_RESOLUTION|>--- conflicted
+++ resolved
@@ -302,7 +302,6 @@
     vTaskDelay(pdMS_TO_TICKS(SHT4X_TX_RX_DELAY_MS));
 
     /* attempt i2c read transaction */
-<<<<<<< HEAD
     ESP_RETURN_ON_ERROR( sht4x_i2c_read(dev, rx, BIT48_UINT8_BUFFER_SIZE), TAG, "unable to read to i2c device handle, get serial number failed");
 
     /**
@@ -312,9 +311,6 @@
     if (rx[2] != sht4x_calculate_crc8(rx, 2) || rx[5] != sht4x_calculate_crc8(rx + 3, 2)) {
         return ESP_ERR_INVALID_CRC;
     }
-=======
-    ESP_RETURN_ON_ERROR( sht4x_i2c_read(device, rx, BIT48_UINT8_BUFFER_SIZE), TAG, "unable to read to i2c device handle, get serial number failed");
->>>>>>> 0fd1418d
 	
     /* set serial number */
     *serial_number = ((uint32_t)rx[0] << 24) | ((uint32_t)rx[1] << 16) | ((uint32_t)rx[3] << 8) | rx[4];
